// Copyright (c) Microsoft Corporation. All rights reserved.
// Licensed under the MIT License.

#pragma once

#include "core/graph/basic_types.h"
#include "core/framework/alloc_kind.h"
#include "core/framework/data_types.h"
#include "core/framework/execution_plan_base.h"
#include "core/graph/graph.h"

namespace onnxruntime {
// Every ml-value has a unique name and is assigned a unique integral number.
// While we use names at static-planning time, the goal is that at runtime
// (that is, at inference time), there is no need to refer to names, and only
// the integer index is used (e.g., to index into appropriate vectors in
// the ExecutionFrame).
using OrtValueIndex = int;
using OrtValueName = std::string;
// pair of start and end program counters,according to the execution plan
using IntervalT = std::pair<size_t, size_t>;

class SessionState;

// Captures information required to allocate/reuse buffer for a ml-value
struct AllocPlanPerValue {
  AllocKind alloc_kind{AllocKind::kNotSet};
  MLDataType value_type{nullptr};
  OrtMemoryInfo location;
  // reused_buffer is valid only if alloc_kind == kReuse. It indicates
  // which OrtValue's buffer must be reused for this OrtValue.
  OrtValueIndex reused_buffer{0};
  // if the value is used in async kernel, a fence object would be created
  // note the fence object would be shared between MLValues reusing the same buffer
  bool create_fence_if_async{false};
<<<<<<< HEAD
  IntervalT life_interval{0, 0};
  IntervalT allocate_interval{0, 0};
  OrtValueIndex inplace_reuse{-1}; //No in-place reuse
  std::vector<size_t> program_counter_start;
  std::vector<size_t> program_counter_end;
=======

  class ProgramCounter {
   public:
    ProgramCounter() = default;
    void AddStart(size_t start) {
      ORT_ENFORCE(starts_.size() == ends_.size(), "Previous entry was not terminated.");
      ORT_ENFORCE(starts_.empty() || start > ends_.back(), "Invalid 'start'. Value is smaller than previous 'end'.");
      starts_.push_back(start);
    }

    void AddEnd(size_t end) {
      ORT_ENFORCE(starts_.size() == ends_.size() + 1, "No matching 'start' entry.");
      ORT_ENFORCE(end >= starts_.back(), "Invalid 'end'. Value is larger than 'start'.");
      ends_.push_back(end);
    }

    // return true if there are entries, and the number of start/end pairs match.
    // validity of the individual start/end values is checked when they are added.
    bool HasValidEntries() const {
      return !starts_.empty() && starts_.size() == ends_.size();
    }

    const std::vector<size_t>& Starts() const { return starts_; }
    const std::vector<size_t>& Ends() const { return ends_; }

   private:
    std::vector<size_t> starts_;
    std::vector<size_t> ends_;
  };

  ProgramCounter program_counter;
>>>>>>> d4dddd99

 public:
  AllocPlanPerValue() : location(CPU, Invalid) {}
};

// SequentialExecutionPlan: This is the data that is produced by a static
// planner for a sequential execution, to be used by a SequentialExecutor.
struct SequentialExecutionPlan : public ExecutionPlanBase {
  // Allocation plan:
  // ExecutionFrame::GetOrCreateTensor() should use the following information
  // to decide whether to allocate a new buffer or reuse an existing buffer

  // The following vector is indexed by OrtValueIndex
  std::vector<AllocPlanPerValue> allocation_plan;

  // The following vector contains any initializer tensors that must be allocated sequentially.
  std::vector<OrtValueIndex> initializer_allocation_order;

  // The following vector contains any activation tensors that must be allocated sequentially.
  std::vector<OrtValueIndex> activation_allocation_order;

  // The following indicates the order in which nodes should be executed and the
  // ml-values to be free after each node's execution:

  // NodeExecutionPlan: represents execution data for a single node
  struct NodeExecutionPlan {
    // node to be executed;
    onnxruntime::NodeIndex node_index;

    // ml-values to be freed after node execution:
    // for (auto i = free_from_index; i <= free_to_index; i++)
    //    free ml-value corresponding to ml-value-index to_be_freed[i]
    int free_from_index;
    int free_to_index;

    explicit NodeExecutionPlan(onnxruntime::NodeIndex index) : node_index(index), free_from_index(1), free_to_index(0) {}
  };

  // Execution_plan: represents the nodes in the sequential order to be executed
  std::vector<NodeExecutionPlan> execution_plan;

  // Records whether a given node has fence on its input or output, key is node index.
  std::vector<bool> node_has_fence;

  // to_be_freed: vector elements represent indices of ml-values to be freed (as described above)
  std::vector<OrtValueIndex> to_be_freed;

  const OrtMemoryInfo& GetLocation(size_t ort_value_index) const override {
    return allocation_plan[ort_value_index].location;
  }

  void SetLocation(size_t ort_value_index, const struct OrtMemoryInfo& info) override {
    allocation_plan[ort_value_index].location = info;
  }

  std::set<OrtMemoryInfo> GetAllLocations() const override {
    std::set<OrtMemoryInfo> locations;
    for (auto& alloc_plan : allocation_plan) {
      if (locations.find(alloc_plan.location) == locations.end()) locations.insert(alloc_plan.location);
    }
    return locations;
  }

  // Whether a given node needs fence check or not.
  bool NodeHasFence(onnxruntime::NodeIndex node_index) const {
    return node_has_fence[node_index];
  }
};

// Output details of an execution plan:
std::ostream& operator<<(std::ostream& out, std::pair<const SequentialExecutionPlan*, const SessionState*> planinfo);
}  // namespace onnxruntime<|MERGE_RESOLUTION|>--- conflicted
+++ resolved
@@ -33,13 +33,11 @@
   // if the value is used in async kernel, a fence object would be created
   // note the fence object would be shared between MLValues reusing the same buffer
   bool create_fence_if_async{false};
-<<<<<<< HEAD
   IntervalT life_interval{0, 0};
   IntervalT allocate_interval{0, 0};
   OrtValueIndex inplace_reuse{-1}; //No in-place reuse
   std::vector<size_t> program_counter_start;
   std::vector<size_t> program_counter_end;
-=======
 
   class ProgramCounter {
    public:
@@ -71,7 +69,6 @@
   };
 
   ProgramCounter program_counter;
->>>>>>> d4dddd99
 
  public:
   AllocPlanPerValue() : location(CPU, Invalid) {}
