--- conflicted
+++ resolved
@@ -161,8 +161,6 @@
 
 const float Consts<half>::One = 1;
 
-<<<<<<< HEAD
-=======
 template <>
 const int8_t Consts<int8_t>::Zero = 0;
 
@@ -178,6 +176,5 @@
 std::vector<cudaDeviceProp> DeviceProp::s_cachedDeviceProps;
 std::once_flag DeviceProp::s_cachedDevicePropsInitFlag;
 
->>>>>>> 4d71958c
 }  // namespace cuda
 }  // namespace onnxruntime