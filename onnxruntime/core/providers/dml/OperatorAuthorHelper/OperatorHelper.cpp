// Copyright (c) Microsoft Corporation. All rights reserved.
// Licensed under the MIT License.

#include "precomp.h"
#include "OperatorHelper.h"

namespace OperatorHelper
{
    bool ContainsEmptyDimensions(gsl::span<const DimensionType> dimensions)
    {
        return std::find(dimensions.begin(), dimensions.end(), 0) != dimensions.end();
    }

    // Convert any negative axis into an absolute axis relative to the back end.
    // So given 3 dimensions, a -1 refers to axis 2, and -3 to axis 0.
    uint32_t HandleNegativeAxis(int32_t signedOnnxAxis, uint32_t dimCount)
    {
        if (signedOnnxAxis < 0)
        {
            signedOnnxAxis += dimCount;
        }
        uint32_t absoluteAxis = gsl::narrow_cast<uint32_t>(signedOnnxAxis);
        ML_CHECK_VALID_ARGUMENT(absoluteAxis < dimCount);
        return absoluteAxis;
    }

    void HandleNegativeAxes(gsl::span<int32_t> onnxAxes, uint32_t dimCount)
    {
        for (int32_t& axis : onnxAxes)
        {
            axis = HandleNegativeAxis(axis, dimCount);
        }
    }

<<<<<<< HEAD
    int64_t ReadAsInt64(MLOperatorTensorDataType tensorDataType, const void* p)
=======
void ReadCpuLocalTensorIntoInt32(
    const MLOperatorTensor& tensor,
    std::vector<int32_t>& result
    )
{
    result.clear();
    ML_CHECK_VALID_ARGUMENT(tensor.IsCpuData(), "Tensor must be CPU Tensor.");

    const std::vector<uint32_t>& tensorDimensions = tensor.GetShape();
    const uint32_t elementCount = ComputeElementCountFromDimensions(tensorDimensions);

    switch (tensor.GetTensorDataType())
    {
    case MLOperatorTensorDataType::Int32:
        {
            const int32_t* data = tensor.GetData<int32_t>();
            result.assign(data, data + elementCount);
        }
        break;

    case MLOperatorTensorDataType::Int64:
        {
            const int64_t* data = tensor.GetData<int64_t>();
            result.reserve(elementCount);
            for (auto d : gsl::make_span(data, data + elementCount))
            {
                result.push_back(gsl::narrow_cast<int32_t>(d));
            }
        }
        break;

    default:
        ML_INVALID_ARGUMENT("Expecting CPU local tensor of type int32 or int64.");
        break;
    }
}

void DowncastDimensions(gsl::span<const int64_t> inputDimensions, std::vector<DimensionType>& outputDimensions)
{
    outputDimensions.reserve(inputDimensions.size());
    outputDimensions.clear();

    for (int64_t dim : inputDimensions)
    {
        outputDimensions.push_back(gsl::narrow_cast<uint32_t>(std::clamp<int64_t>(dim, INT32_MIN, INT32_MAX)));
    }
}

int64_t ReadAsInt64(MLOperatorTensorDataType tensorDataType, const void* p)
{
    switch (tensorDataType)
>>>>>>> 8ff351ec
    {
        switch (tensorDataType)
        {
        case MLOperatorTensorDataType::Float:      return static_cast<int64_t>(*reinterpret_cast<const float*>(p));
        case MLOperatorTensorDataType::UInt8:      return static_cast<int64_t>(*reinterpret_cast<const uint8_t*>(p));
        case MLOperatorTensorDataType::Int8:       return static_cast<int64_t>(*reinterpret_cast<const int8_t*>(p));
        case MLOperatorTensorDataType::UInt16:     return static_cast<int64_t>(*reinterpret_cast<const uint16_t*>(p));
        case MLOperatorTensorDataType::Int16:      return static_cast<int64_t>(*reinterpret_cast<const int16_t*>(p));
        case MLOperatorTensorDataType::Int32:      return static_cast<int64_t>(*reinterpret_cast<const int32_t*>(p));
        case MLOperatorTensorDataType::Int64:      return static_cast<int64_t>(*reinterpret_cast<const int64_t*>(p));
        case MLOperatorTensorDataType::String:     ML_INVALID_ARGUMENT("MLOperatorTensorDataType::String type is unsupported for reading as an integer.");
        case MLOperatorTensorDataType::Bool:       return static_cast<int64_t>(*reinterpret_cast<const uint8_t*>(p));
        case MLOperatorTensorDataType::Float16:    ML_INVALID_ARGUMENT("MLOperatorTensorDataType::Float16 type is unsupported for reading as an integer.");
        case MLOperatorTensorDataType::Double:     return static_cast<int64_t>(*reinterpret_cast<const double*>(p));
        case MLOperatorTensorDataType::UInt32:     return static_cast<int64_t>(*reinterpret_cast<const uint32_t*>(p));
        case MLOperatorTensorDataType::UInt64:     return static_cast<int64_t>(*reinterpret_cast<const uint64_t*>(p));
        case MLOperatorTensorDataType::Complex64:  return static_cast<int64_t>(*reinterpret_cast<const float*>(p)); // Read the real component.
        case MLOperatorTensorDataType::Complex128: return static_cast<int64_t>(*reinterpret_cast<const double*>(p)); // Read the real component.
        case MLOperatorTensorDataType::Undefined:
        default: ML_INVALID_ARGUMENT("Unknown MLOperatorTensorDataType.");
        };
    }

    double ReadAsFloat64(MLOperatorTensorDataType tensorDataType, const void* p)
    {
        switch (tensorDataType)
        {
        case MLOperatorTensorDataType::Float:      return static_cast<double>(*reinterpret_cast<const float*>(p));
        case MLOperatorTensorDataType::UInt8:      return static_cast<double>(*reinterpret_cast<const uint8_t*>(p));
        case MLOperatorTensorDataType::Int8:       return static_cast<double>(*reinterpret_cast<const int8_t*>(p));
        case MLOperatorTensorDataType::UInt16:     return static_cast<double>(*reinterpret_cast<const uint16_t*>(p));
        case MLOperatorTensorDataType::Int16:      return static_cast<double>(*reinterpret_cast<const int16_t*>(p));
        case MLOperatorTensorDataType::Int32:      return static_cast<double>(*reinterpret_cast<const int32_t*>(p));
        case MLOperatorTensorDataType::Int64:      return static_cast<double>(*reinterpret_cast<const int64_t*>(p));
        case MLOperatorTensorDataType::String:     ML_INVALID_ARGUMENT("MLOperatorTensorDataType::String type is unsupported for reading as an integer.");
        case MLOperatorTensorDataType::Bool:       return static_cast<double>(*reinterpret_cast<const uint8_t*>(p));
        case MLOperatorTensorDataType::Float16:    ML_INVALID_ARGUMENT("MLOperatorTensorDataType::Float16 type is unsupported for reading as an integer.");
        case MLOperatorTensorDataType::Double:     return static_cast<double>(*reinterpret_cast<const double*>(p));
        case MLOperatorTensorDataType::UInt32:     return static_cast<double>(*reinterpret_cast<const uint32_t*>(p));
        case MLOperatorTensorDataType::UInt64:     return static_cast<double>(*reinterpret_cast<const uint64_t*>(p));
        case MLOperatorTensorDataType::Complex64:  return static_cast<double>(*reinterpret_cast<const float*>(p)); // Read the real component.
        case MLOperatorTensorDataType::Complex128: return static_cast<double>(*reinterpret_cast<const double*>(p)); // Read the real component.
        case MLOperatorTensorDataType::Undefined:
        default: ML_INVALID_ARGUMENT("Unknown MLOperatorTensorDataType.");
        };
    }

    int64_t IsFloatDataType(MLOperatorTensorDataType tensorDataType)
    {
        switch (tensorDataType)
        {
        case MLOperatorTensorDataType::Float:
        case MLOperatorTensorDataType::Float16:
        case MLOperatorTensorDataType::Double:
        case MLOperatorTensorDataType::Complex64:
        case MLOperatorTensorDataType::Complex128:
            return true;
        };
        return false;
    }

    void ReadScalarTensorData(const MLOperatorTensor& tensor, /*out*/ void* data, size_t dataByteSize)
    {
        // Read the tensor bytes of a scalar value into the output data,
        // validating dimensions and byte size.
        const uint32_t elementCount = ComputeElementCountFromDimensions(tensor.GetShape());
        const size_t elementByteSize = GetByteSizeFromMlDataType(tensor.GetTensorDataType());
        ML_CHECK_VALID_ARGUMENT(tensor.IsCpuData(), "Tensor must be a CPU Tensor.");
        ML_CHECK_VALID_ARGUMENT(elementCount == 1, "Scalar tensors must have exactly 1 element.");
        ML_CHECK_VALID_ARGUMENT(dataByteSize >= elementByteSize, "Scalar tensor element byte size is too large.");

        memcpy(data, tensor.GetByteData(), elementByteSize);
    }

    int64_t ReadScalarTensorAsInt64(const MLOperatorTensor& tensor)
    {
        std::byte tensorBytes[8];
        ReadScalarTensorData(tensor, /*out*/ &tensorBytes, sizeof(tensorBytes));
        return ReadAsInt64(tensor.GetTensorDataType(), &tensorBytes);
    }

    double ReadScalarTensorAsFloat64(const MLOperatorTensor& tensor)
    {
        std::byte tensorBytes[8];
        ReadScalarTensorData(tensor, /*out*/ &tensorBytes, sizeof(tensorBytes));
        return ReadAsFloat64(tensor.GetTensorDataType(), &tensorBytes);
    }

    // Calculates the spatial dimensions from input dimensions and a kernel. The non-spatial (leading)
    // dimensions will be initialized to match the input dimensions. This assumes the spatial dimensions
    // are ordered such that they are at the end (e.g. NCHW or NCDHW).
    std::vector<DimensionType> InitializeKernelOutputDimensions(
        gsl::span<const DimensionType> inputDimensions,
        const KernelArgs& args
    )
    {
        ML_CHECK_VALID_ARGUMENT(gsl::narrow_cast<uint32_t>(inputDimensions.size()) >= args.spatialDimensionCount);
        int dimOffset = gsl::narrow_cast<int>(inputDimensions.size()) - args.spatialDimensionCount;

        std::vector<DimensionType> outputDimensions(inputDimensions.begin(), inputDimensions.end());

        for (size_t dim = 0; dim < args.spatialDimensionCount; ++dim)
        {
            uint32_t inputLength = gsl::narrow_cast<uint32_t>(inputDimensions[dimOffset + dim]);
            uint32_t paddedLength = inputLength + args.startPadding[dim] + args.endPadding[dim];
            uint32_t kernelLength = 1 + (args.windowSize[dim] - 1) * args.dilations[dim];

            ML_CHECK_VALID_ARGUMENT(kernelLength <= paddedLength, "kernelLength must be < paddedLength.");
            ML_CHECK_VALID_ARGUMENT(args.strides[dim] != 0, "strides must be non-zero.");

            outputDimensions[dimOffset + dim] = (1 + (paddedLength - kernelLength) / args.strides[dim]);
        }

        return outputDimensions;
    }

    // Calculates required input spatial dimensions to produce the given output dimensions.
    std::vector<DimensionType> InitializeKernelOutputDimsTranspose(
        gsl::span<const DimensionType> inputDimensions,
        const KernelArgs& args
    )
    {
        ML_CHECK_VALID_ARGUMENT(gsl::narrow_cast<uint32_t>(inputDimensions.size()) >= args.spatialDimensionCount);
        int dimOffset = gsl::narrow_cast<int>(inputDimensions.size()) - args.spatialDimensionCount;

        std::vector<DimensionType> outputDimensions(inputDimensions.begin(), inputDimensions.end());

        for (size_t dim = 0; dim < args.spatialDimensionCount; ++dim)
        {
            uint32_t padding = args.startPadding[dim] + args.endPadding[dim];
            uint32_t kernelLength = 1 + (args.windowSize[dim] - 1) * args.dilations[dim];
            
            outputDimensions[dimOffset + dim] = (inputDimensions[dimOffset + dim] - 1) * args.strides[dim] + kernelLength + args.outputPadding[dim] - padding;
        }

        return outputDimensions;
    }

    // Creates a kernel that spans the entire spatial dimensions of the input.
    KernelArgs InitializeGlobalKernel(gsl::span<const DimensionType> inputDimensions)
    {
        ML_CHECK_VALID_ARGUMENT(inputDimensions.size() > NonspatialDimensionCount); // Must be at least 1D convolution (in 3D tensor)
        uint32_t spatialDimensionCount = gsl::narrow_cast<uint32_t>(inputDimensions.size()) - NonspatialDimensionCount;
        ML_CHECK_VALID_ARGUMENT(spatialDimensionCount <= NcdhwSpatialDimensionCount); // Support up to 3D convolution (in 5D tensor).

        KernelArgs args(spatialDimensionCount);

        for (size_t dim = 0; dim < spatialDimensionCount; ++dim)
        {
            args.strides[dim] = 1;
            args.dilations[dim] = 1;
            args.startPadding[dim] = 0;
            args.endPadding[dim] = 0;
            args.windowSize[dim] = gsl::narrow_cast<uint32_t>(inputDimensions[inputDimensions.size() - spatialDimensionCount + dim]);
        }

        return args;
    }

    // Creates a kernel from operator parameters.
    KernelArgs InitializeKernel(
        const MLOperatorAttributes& kernelInfo,
        uint32_t inputDimensionCount,
        gsl::span<const uint32_t> filterTensorShape
    )
    {
        static_assert(std::extent<decltype(OperatorHelper::KernelArgs::strides)>::value       == NcdhwSpatialDimensionCount);
        static_assert(std::extent<decltype(OperatorHelper::KernelArgs::dilations)>::value     == NcdhwSpatialDimensionCount);
        static_assert(std::extent<decltype(OperatorHelper::KernelArgs::windowSize)>::value    == NcdhwSpatialDimensionCount);
        static_assert(std::extent<decltype(OperatorHelper::KernelArgs::startPadding)>::value  == NcdhwSpatialDimensionCount);
        static_assert(std::extent<decltype(OperatorHelper::KernelArgs::endPadding)>::value    == NcdhwSpatialDimensionCount);
        static_assert(std::extent<decltype(OperatorHelper::KernelArgs::outputPadding)>::value == NcdhwSpatialDimensionCount);

        ML_CHECK_VALID_ARGUMENT(inputDimensionCount > NonspatialDimensionCount); // Must be at least 1D convolution (in 3D tensor)
        uint32_t spatialDimensionCount = inputDimensionCount - NonspatialDimensionCount;
        ML_CHECK_VALID_ARGUMENT(spatialDimensionCount <= NcdhwSpatialDimensionCount); // Support up to 3D convolution (in 5D tensor).

        KernelArgs args(spatialDimensionCount);

        if (kernelInfo.HasAttribute(AttrName::Strides, MLOperatorAttributeType::IntArray))
        {
            std::vector<int> kernelStrides = kernelInfo.GetOptionalAttributeVectorInt32(AttrName::Strides);
            ML_CHECK_VALID_ARGUMENT(kernelStrides.size() >= spatialDimensionCount);

            std::copy(kernelStrides.begin(), kernelStrides.begin() + spatialDimensionCount, args.strides);
        }
        else
        {
            std::fill(args.strides, args.strides + spatialDimensionCount, 1);
        }

        if (kernelInfo.HasAttribute(AttrName::Dilations, MLOperatorAttributeType::IntArray))
        {
            std::vector<int> kernelDilations = kernelInfo.GetOptionalAttributeVectorInt32(AttrName::Dilations);
            ML_CHECK_VALID_ARGUMENT(kernelDilations.size() >= spatialDimensionCount);

            std::copy(kernelDilations.begin(), kernelDilations.begin() + spatialDimensionCount, args.dilations);
        }
        else
        {
            std::fill(args.dilations, args.dilations + spatialDimensionCount, 1);
        }

        std::vector<int> kernelShape;

        if (kernelInfo.HasAttribute(AttrName::KernelShape, MLOperatorAttributeType::IntArray))
        {
            kernelShape = kernelInfo.GetOptionalAttributeVectorInt32(AttrName::KernelShape);
        }

        if (!kernelShape.empty())
        {
            std::copy(kernelShape.end() - spatialDimensionCount, kernelShape.end(), args.windowSize);
        }
        else if (!filterTensorShape.empty())
        {
            // If the kernel shape attribute is undefined, use the W weight tensor's shape.
            // For Conv and ConvTranspose, the ONNX spec specifies that kernel_shape should be inferred.
            std::copy(filterTensorShape.end() - spatialDimensionCount, filterTensorShape.end(), args.windowSize);
        }
        else
        {
            std::fill(args.windowSize, args.windowSize + spatialDimensionCount, 1);
        }

        std::string autoPad = kernelInfo.GetOptionalAttribute<std::string>(AttrName::AutoPad, AttrValue::NotSet);

        if (autoPad == AttrValue::NotSet)
        {
            // Use the pad values in the pads argument.
            std::vector<int> pads = kernelInfo.GetOptionalAttributeVectorInt32(AttrName::Pads);

            // if pads are not specified, assume all pad values are 0
            if (pads.empty())
            {
                pads.resize(2 * spatialDimensionCount);
            }

            ML_CHECK_VALID_ARGUMENT(pads.size() >= 2 * spatialDimensionCount);

            std::copy(pads.begin(), pads.begin() + spatialDimensionCount, args.startPadding);
            std::copy(pads.begin() + spatialDimensionCount, pads.begin() + spatialDimensionCount * 2, args.endPadding);
        }
        else if (autoPad == AttrValue::Valid)
        {
            std::fill(args.startPadding, args.startPadding + spatialDimensionCount, 0);
            std::fill(args.endPadding, args.endPadding + spatialDimensionCount, 0);
        }
        else
        {
            args.autoPad = true;
            args.autoPadSameUpper = autoPad == AttrValue::SameUpper;
            assert(args.autoPadSameUpper || autoPad == AttrValue::SameLower);
        }

        if (kernelInfo.HasAttribute(AttrName::OutputPadding, MLOperatorAttributeType::IntArray))
        {
            std::vector<int> outputPadding = kernelInfo.GetOptionalAttributeVectorInt32(AttrName::OutputPadding);
            ML_CHECK_VALID_ARGUMENT(outputPadding.size() >= 2);
        
            std::copy(outputPadding.begin(), outputPadding.begin() + spatialDimensionCount, args.outputPadding);
        }
        else
        {
            std::fill(args.outputPadding, args.outputPadding + spatialDimensionCount, 0);
        }

        return args;
    }

    void ResolveAutoPadding(
        KernelArgs& args,
        gsl::span<const DimensionType> inputDimensions
    )
    {
        if (!args.autoPad)
        {
            return;
        }

        ML_CHECK_VALID_ARGUMENT(inputDimensions.size() > NonspatialDimensionCount); // Must be at least 1D convolution (in 3D tensor)
        uint32_t spatialDimensionCount = gsl::narrow_cast<uint32_t>(inputDimensions.size()) - NonspatialDimensionCount;
        ML_CHECK_VALID_ARGUMENT(spatialDimensionCount <= NcdhwSpatialDimensionCount); // Support up to 3D convolution (in 5D tensor).

        const int dimOffset = gsl::narrow_cast<int>(inputDimensions.size()) - spatialDimensionCount;

        for (size_t dim = 0; dim < spatialDimensionCount; ++dim)
        {
            // Auto-padding is used to ensure the output dimensions match the input
            // dimensions. For example, if the input has length 3 and the kernel has
            // length 3, then the output size (without padding) would be 1. To get the
            // output size to 3, we need enough padding to fit the kernel two more times.
            uint32_t inputLength = gsl::narrow_cast<uint32_t>(inputDimensions[dimOffset + dim]);
            uint32_t stridedOutputLength = (inputLength + args.strides[dim] - 1) / args.strides[dim];
            uint32_t kernelLength = 1 + (args.windowSize[dim] - 1) * args.dilations[dim];

            // Reserve enough space for one kernel (kernelLength), then add space for N
            // strided "slides" of the kernel. N is (stridedOutputLength-1), because the output
            // length must be equal to the input length; -1 is for the initial kernelLength
            // space that has been accounted for.
            uint32_t lengthNeeded = args.strides[dim] * (stridedOutputLength - 1) + kernelLength;

            // Once the total length needed is known, subtract the given length to get the
            // padding. The padding is distributed evenly to both sides, with the odd amount
            // going to the start or end based on the auto padding mode.
            uint32_t padding = (lengthNeeded <= inputLength) ? 0 : (lengthNeeded - inputLength);

            if (args.autoPadSameUpper)
            {
                args.startPadding[dim] = padding / 2;
            }
            else
            {
                args.startPadding[dim] = (padding + 1) / 2;
            }

            args.endPadding[dim] = padding - args.startPadding[dim];
        }
    }

    std::vector<EdgeShapes> GetOutputShapeAsInputShapeHelper::GetOutputShapes(const MLShapeInferenceContext& shapeInfo) const
    {
        assert(shapeInfo.GetInputCount() > m_inputTensorIndex);
        std::vector<DimensionType> outputDimensions = shapeInfo.GetInputTensorShape(m_inputTensorIndex);
        return { std::move(outputDimensions) };
    }

    std::vector<EdgeShapes> GetBroadcastedOutputShapeHelper::GetOutputShapes(const MLShapeInferenceContext& shapeInfo) const
    {
        ML_CHECK_VALID_ARGUMENT(shapeInfo.GetInputCount() >= 1);

        std::vector<DimensionType> accumulatedInputShape = shapeInfo.GetInputTensorShape(0);
        for (uint32_t i = 1, ci = shapeInfo.GetInputCount(); i < ci; ++i)
        {
            std::vector<DimensionType> nextInputShape = shapeInfo.GetInputTensorShape(i);
            accumulatedInputShape = BroadcastTensorShape(accumulatedInputShape, nextInputShape);
        }

        return { std::move(accumulatedInputShape) };
    }

    std::vector<DimensionType> BroadcastTensorShape(
        gsl::span<const DimensionType> inputShape0,
        gsl::span<const DimensionType> inputShape1
        )
    {
        if (inputShape0 == inputShape1)
        {
            return { inputShape0.begin(), inputShape0.end() };
        }

        const auto outputRank = std::max(inputShape0.size(), inputShape1.size());
        std::vector<DimensionType> outputShape(outputRank);

        // Walk backwards through both input shapes and broadcast each dimension
        auto inDim0Iter = inputShape0.rbegin();
        auto inDim1Iter = inputShape1.rbegin();
        for (auto outDimIter = outputShape.rbegin(); outDimIter != outputShape.rend(); ++outDimIter)
        {
            DimensionType inDimension0 = 1;
            if (inDim0Iter != inputShape0.rend())
            {
                inDimension0 = *inDim0Iter;
                ++inDim0Iter;
            }

            DimensionType inDimension1 = 1;
            if (inDim1Iter != inputShape1.rend())
            {
                inDimension1 = *inDim1Iter;
                ++inDim1Iter;
            }

            ML_CHECK_VALID_ARGUMENT((inDimension0 == inDimension1) || (inDimension0 == 1) || (inDimension1 == 1));
            *outDimIter = std::max(inDimension0, inDimension1);
        }

        return outputShape;
    }

    void ConvolutionHelperBase::ResolvingPadding(gsl::span<const DimensionType> inputDimensions)
    {
        ResolveAutoPadding(m_kernel, inputDimensions);
    }

    std::vector<EdgeShapes> GemmHelper::GetOutputShapes(const MLShapeInferenceContext& shapeInfo) const
    {
        auto inputShapeA = shapeInfo.GetInputTensorShape(IN_A);
        auto inputShapeB = shapeInfo.GetInputTensorShape(IN_B);

        ML_CHECK_VALID_ARGUMENT(inputShapeA.size() >= 2, "Need 2 dimensions in A.");
        ML_CHECK_VALID_ARGUMENT(inputShapeB.size() >= 2, "Need 2 dimensions in B.");

        uint32_t m = gsl::narrow_cast<uint32_t>(m_transA ? inputShapeA[1] : inputShapeA[0]);
        uint32_t n = gsl::narrow_cast<uint32_t>(m_transB ? inputShapeB[0] : inputShapeB[1]);

        EdgeShapes outputShape({ m, n });
        return { std::move(outputShape) };
    }

    void SplitHelper::Initialize(
        const MLOperatorAttributes& operatorAttributes,
        gsl::span<const DimensionType> inputDimensions
        )
    {
        const uint32_t inputDimCount = gsl::narrow_cast<int32_t>(inputDimensions.size());
        m_axis = HandleNegativeAxis(operatorAttributes.GetOptionalAttribute<int32_t>(AttrName::Axis, 0), inputDimCount);
        m_split = operatorAttributes.GetOptionalAttributeVectorInt32(AttrName::Split);
    }

    std::vector<EdgeShapes> SplitHelper::GetOutputShapes(const MLShapeInferenceContext& shapeInfo) const
    {
        const std::vector<DimensionType> inputDimensions = shapeInfo.GetInputTensorShape(0);
        ML_CHECK_VALID_ARGUMENT(m_axis < gsl::narrow_cast<int>(inputDimensions.size()));

        const uint32_t outputCount = shapeInfo.GetOutputCount();
        ML_CHECK_VALID_ARGUMENT(outputCount > 0);
        std::vector<std::vector<DimensionType>> outputDimensionsList(outputCount);

        if (!m_split.empty())
        {
            // Runtime mismatch between the specified split attribute and actual number of outputs desired.
            ML_CHECK_VALID_ARGUMENT(m_split.size() == outputCount);

            int totalOperatorElementCount = 0;
            for (int operatorElementCount : m_split)
            {
                // Output stream should have 0 or more elements.
                totalOperatorElementCount += operatorElementCount;
            }

            // Sum of each split should match input element count along that axis.
            ML_CHECK_VALID_ARGUMENT(totalOperatorElementCount == gsl::narrow_cast<int>(inputDimensions[m_axis]));

            for (uint32_t i = 0; i < outputCount; ++i)
            {
                outputDimensionsList[i] = inputDimensions;
                outputDimensionsList[i][m_axis] = m_split[i];
            }
        }
        else
        {
            // Split input stream equally across output streams.
            ML_CHECK_VALID_ARGUMENT(inputDimensions[m_axis] % outputCount == 0);

            DimensionType equalSplit = inputDimensions[m_axis] / outputCount;
            for (uint32_t i = 0; i < outputCount; ++i)
            {
                outputDimensionsList[i] = inputDimensions;
                outputDimensionsList[i][m_axis] = equalSplit;
            }
        }

        std::vector<EdgeShapes> edgeShapes;
        for (uint32_t i = 0; i != outputCount; ++i)
        {
            edgeShapes.push_back(outputDimensionsList[i]);
        }

        return edgeShapes;
    }

    std::vector<EdgeShapes> SliceHelperBase::GetOutputShapes(const MLShapeInferenceContext& shapeInfo) const
    {
        return { m_outputDimensions };
    }

    void PaddingHelper::Initialize(const MLOperatorAttributes& operatorAttributes)
    {
        // Convert padding.
        std::vector<int> padding = operatorAttributes.GetOptionalAttributeVectorInt32(AttrName::Pads);
        ML_CHECK_VALID_ARGUMENT(padding.size() % 2 == 0, "Padding must be even count, including begin/end pairs.");

        uint32_t dimCount = gsl::narrow_cast<uint32_t>(padding.size() / 2);
        m_startPadding.resize(dimCount);
        m_endPadding.resize(dimCount);
        std::copy(padding.begin(), padding.begin() + dimCount, m_startPadding.begin());
        std::copy(padding.begin() + dimCount, padding.begin() + dimCount * 2, m_endPadding.begin());
    }

    std::vector<EdgeShapes> PaddingHelper::GetOutputShapes(const MLShapeInferenceContext& shapeInfo) const
    {
        std::vector<DimensionType> outputDimensions = shapeInfo.GetInputTensorShape(0);
        ML_CHECK_VALID_ARGUMENT(
            m_startPadding.size() == outputDimensions.size() &&
            m_endPadding.size()   == outputDimensions.size()
            );
            
        for (size_t i = 0; i < outputDimensions.size(); ++i)
        {
            outputDimensions[i] += m_startPadding[i] + m_endPadding[i];
        }

        return { std::move(outputDimensions) };
    }

    std::vector<EdgeShapes> MultinomialHelper::GetOutputShapes(const MLShapeInferenceContext& shapeInfo) const
    {
        int32_t sampleSize = gsl::narrow_cast<int32_t>(shapeInfo.GetOptionalAttribute<int64_t>(AttrName::SampleSize, -1));
        ML_CHECK_VALID_ARGUMENT(sampleSize > 0);

        // Set last dimension to sample size.
        std::vector<DimensionType> outputDimensions = shapeInfo.GetInputTensorShape(0);
        uint32_t rank = gsl::narrow_cast<uint32_t>(outputDimensions.size());
        ML_CHECK_VALID_ARGUMENT(rank == 2);
        outputDimensions[rank - 1] = sampleSize;

        return { std::move(outputDimensions) };
    }

    void GatherHelper::Initialize(
        const MLOperatorAttributes& operatorAttributes,
        gsl::span<const DimensionType> inputDimensions
        )
    {
        int32_t signedOnnxAxis = operatorAttributes.GetOptionalAttribute<int>(AttrName::Axis, 0);
        uint32_t inputRank = gsl::narrow_cast<int>(inputDimensions.size());
        m_axis = HandleNegativeAxis(signedOnnxAxis, inputRank);
    }

    std::vector<EdgeShapes> GatherHelper::GetOutputShapes(const MLShapeInferenceContext& shapeInfo) const
    {
        std::vector<DimensionType> inputDimensions = shapeInfo.GetInputTensorShape(0);
        std::vector<DimensionType> indicesDimensions = shapeInfo.GetInputTensorShape(1);

        ML_CHECK_VALID_ARGUMENT(inputDimensions.size() >= 1);
        ML_CHECK_VALID_ARGUMENT(indicesDimensions.size() >= 0);
        int outDimCount = gsl::narrow_cast<int>(inputDimensions.size() + indicesDimensions.size() - 1);
        ML_CHECK_VALID_ARGUMENT(outDimCount > 0 && outDimCount <= NchwDimensionCount);

        std::vector<DimensionType> outputDimensions(outDimCount, 1);

        // The input dimensions following the gather axis determine the final output dimensions.
        int outputDim = outDimCount - 1;
        int inputDim = gsl::narrow_cast<int>(inputDimensions.size() - 1);
        for (; inputDim > m_axis; --outputDim, --inputDim)
        {
            outputDimensions[outputDim] = inputDimensions[inputDim];
        }

        // The shape of the index tensor is reflected in the middle dimensions of the output tensor.
        int indexDim = gsl::narrow_cast<int>(indicesDimensions.size() - 1);
        for (; indexDim >= 0; --outputDim, --indexDim)
        {
            outputDimensions[outputDim] = indicesDimensions[indexDim];
        }

        // The gather dimension is skipped for the purposes of sizing because the index values choose slices
        // across it.  Preceding input dimensions determine the shape of the output's leading dimensions.
        inputDim = m_axis - 1;
        for (; outputDim >= 0 && inputDim >= 0; --outputDim, --inputDim)
        {
            outputDimensions[outputDim] = inputDimensions[inputDim];
        }

        return { EdgeShapes(std::move(outputDimensions)) };
    }

    std::vector<EdgeShapes> GatherNdHelper::GetOutputShapes(const MLShapeInferenceContext& shapeInfo) const
    {
        std::vector<DimensionType> inputDimensions = shapeInfo.GetInputTensorShape(0);
        std::vector<DimensionType> indicesDimensions = shapeInfo.GetInputTensorShape(1);

        // Determine the number of output dimensions.
        ML_CHECK_VALID_ARGUMENT(inputDimensions.size() >= 1);
        ML_CHECK_VALID_ARGUMENT(indicesDimensions.size() >= 1);
        const uint32_t numberOfCoordinatesPerIndex = indicesDimensions.back();
        ML_CHECK_VALID_ARGUMENT(inputDimensions.size() >= numberOfCoordinatesPerIndex);
        const uint32_t numberOfOutputDimensionsFromInput = static_cast<uint32_t>(inputDimensions.size()) - numberOfCoordinatesPerIndex;
        const uint32_t numberOfOutputDimensionsFromIndices = static_cast<uint32_t>(indicesDimensions.size()) - 1; // Strip off last dimension.
        uint32_t outputDimensionCount = gsl::narrow_cast<uint32_t>(numberOfOutputDimensionsFromIndices + numberOfOutputDimensionsFromInput);
        ML_CHECK_VALID_ARGUMENT(outputDimensionCount > 0 && outputDimensionCount <= NchwDimensionCount);

        // Form the full expected size by concatenating the prefix part of the indices tensor shape
        // with the suffix of the input tensor shape.
        std::vector<DimensionType> outputDimensions;
        outputDimensions.assign(indicesDimensions.begin(), indicesDimensions.end() - 1);
        outputDimensions.insert(outputDimensions.end(), inputDimensions.end() - numberOfOutputDimensionsFromInput, inputDimensions.end());

        return { EdgeShapes(std::move(outputDimensions)) };
    }

    void TransposeHelper::Initialize(
        const MLOperatorAttributes& operatorAttributes,
        gsl::span<const DimensionType> inputDimensions
        )
    {
        // Perm is list of indices for the ordering of the output tensor dimensions.
        // For example, if the input shape is {2,3,4}:
        // perm = {0,1,2} outputs a tensor with shape {2,3,4}
        // perm = {2,1,0} outputs a tensor with shape {4,3,2}
        // perm = {2,0,1} outputs a tensor with shape {4,2,3}
        m_permutations = operatorAttributes.GetOptionalAttributeVectorInt32("perm");

        // If no permutations were given, the default behavior is to reverse the axes.
        // e.g [1, 0] would swap horizontal and vertical axes.
        if (m_permutations.empty())
        {
            m_permutations.resize(inputDimensions.size());
            int index = gsl::narrow_cast<int>(inputDimensions.size());
            for (auto& p : m_permutations)
            {
                p = --index;
            }
        }
    }

    std::vector<EdgeShapes> TransposeHelper::GetOutputShapes(const MLShapeInferenceContext& shapeInfo) const
    {
        std::vector<DimensionType> inputDimensions = shapeInfo.GetInputTensorShape(0);
        ML_CHECK_VALID_ARGUMENT(m_permutations.size() == inputDimensions.size());

        // Permute the shape.
        std::vector<DimensionType> outputDimensions(inputDimensions.size());
        for (int dimInput = 0, dimCount = gsl::narrow_cast<int>(inputDimensions.size()); dimInput < dimCount; ++dimInput)
        {
            auto dimPermuted = gsl::narrow_cast<size_t>(m_permutations[dimInput]);
            ML_CHECK_VALID_ARGUMENT(dimPermuted < inputDimensions.size());
            outputDimensions[dimInput] = inputDimensions[dimPermuted];
        }

        return { EdgeShapes(std::move(outputDimensions)) };
    }

    std::vector<EdgeShapes> ReduceHelperBase::GetOutputShapes(const MLShapeInferenceContext& shapeInfo) const
    {
        // Example:
        // Input dims   : {3,2,5}
        // Input axes   : {0,2}
        // Reduced      : {T,F,T}
        // Reduced dims : {1,2,1}
        // DML axes     : {1,3}
        // DML dims     : {1,1,2,1}
        // Pruned dims  : {2}
        // Dim Offset   : 1

        std::vector<DimensionType> reducedDims = shapeInfo.GetInputTensorShape(0);
        ML_CHECK_VALID_ARGUMENT(reducedDims.size() <= NchwDimensionCount);

        std::vector<bool> reduced(reducedDims.size(), false);

        for (auto& dim : m_axes)
        {
            ML_CHECK_VALID_ARGUMENT(static_cast<size_t>(dim) < reduced.size(), "Axis in 'axes' is invalid beyond range.");
            reduced[dim] = true;
            reducedDims[dim] = 1;
        }

        if (m_keepDims)
        {
            return { std::move(reducedDims) };
        }
        else
        {
            // Can't simply prune dims of size 1, because they may have been
            // size 1 in the input but not listed in the axes to reduce. This
            // is the reason for the reduced bool array.
            std::vector<DimensionType> prunedDims;
            for (int i = 0, ci = gsl::narrow_cast<int>(reducedDims.size()); i < ci; ++i)
            {
                if (!reduced[i])
                {
                    prunedDims.push_back(reducedDims[i]);
                }
            }

            return { std::move(prunedDims) };
        }
    }

    void ReduceHelperBase::AdjustAxesAndOutputShape(const std::vector<uint32_t>& inputShape)
    {
        ML_CHECK_VALID_ARGUMENT(inputShape.size() <= NchwDimensionCount);

        // If axes is not specified, reduce over all the dimensions
        if (m_axes.empty())
        {
            m_axes.resize(inputShape.size());
            std::iota(m_axes.begin(), m_axes.end(), 0);
        }
    }
    
    std::vector<EdgeShapes> MatMulHelper::GetOutputShapes(const MLShapeInferenceContext& shapeInfo) const
    {
        ML_CHECK_VALID_ARGUMENT(shapeInfo.GetInputCount() >= 2);

        // Following numpy.matmul for shape inference:
        // https://docs.scipy.org/doc/numpy/reference/generated/numpy.matmul.html
        // The behavior depends on the arguments in the following way.
        // * If both arguments are 2 - D they are multiplied like conventional matrices.
        // * If either argument is N - D, N > 2, it is treated as a stack of matrices residing in the last two indexes and broadcast accordingly.
        // * If the first argument is 1 - D, it is promoted to a matrix by prepending a 1 to its dimensions. After matrix multiplication the prepended 1 is removed.
        // * If the second argument is 1 - D, it is promoted to a matrix by appending a 1 to its dimensions. After matrix multiplication the appended 1 is removed.

        auto inputShape0 = shapeInfo.GetInputTensorShape(0);
        auto inputShape1 = shapeInfo.GetInputTensorShape(1);
        ML_CHECK_VALID_ARGUMENT(inputShape0.size() >= 1);
        ML_CHECK_VALID_ARGUMENT(inputShape1.size() >= 1);

        std::vector<uint32_t> outputMatrixDims;

        // Modify the input and truncated output shapes per the above comments.
        // The extra dimensions of the output beyond the two matrix dimensions
        // will be computed afterward by broadcasting.
        if (inputShape0.size() == 1)
        {
            inputShape0.insert(inputShape0.begin(), 1);
        }
        else
        {
            outputMatrixDims.push_back(inputShape0[inputShape0.size() - 2]);
        }

        if (inputShape1.size() == 1)
        {
            inputShape1.push_back(1);
        }
        else
        {
            outputMatrixDims.push_back(inputShape1[inputShape1.size() - 1]);
        }

        // Remove the matrix dimensions from each input, resulting in broadcastable shapes
        std::vector<uint32_t> batchDims0(inputShape0.begin(), inputShape0.end() - 2);
        std::vector<uint32_t> batchDims1(inputShape1.begin(), inputShape1.end() - 2);

        // Broadcast the extra dimensions of each input, then add the truncated matrix dimensions
        std::vector<uint32_t> outputDims = BroadcastTensorShape(batchDims0, batchDims1);
        for (uint32_t matrixDim : outputMatrixDims)
        {
            outputDims.push_back(matrixDim);
        }

        return {std::move(outputDims)};
    }
    
    std::vector<EdgeShapes> TopKHelper::GetOutputShapes(const MLShapeInferenceContext& shapeInfo) const
    {
        assert(m_axis >= 0);

        std::vector<DimensionType> outputDimensions = shapeInfo.GetInputTensorShape(0);
        outputDimensions[m_axis] = m_k;

        EdgeShapes outputShape(outputDimensions);

        // There are two outputs for TopK: sorted data and its corresponding index.
        return { outputShape, outputShape };
    }

    std::vector<EdgeShapes> RecurrentHelper::GetOutputShapes(const MLShapeInferenceContext& shapeInfo) const
    {
        // X = [SEQ_LENGTH, BATCH_SIZE, ...]
        // W = [NUM_DIRECTIONS, ...]
        auto inputXShape = shapeInfo.GetInputTensorShape(0); // input X
        auto inputWShape = shapeInfo.GetInputTensorShape(1); // input W
        const DimensionType seqLength = inputXShape[0];
        const DimensionType batchSize = inputXShape[1];
        const DimensionType numDirections = inputWShape[0];

        DimensionType outputDimensionsSequence[4] = { seqLength, numDirections, batchSize, gsl::narrow_cast<DimensionType>(m_hiddenSize) };
        DimensionType outputDimensionsSingle[3] = { numDirections, batchSize, gsl::narrow_cast<DimensionType>(m_hiddenSize) };
        DimensionType cellOutputDimensionsSingle[3] = { numDirections, batchSize, gsl::narrow_cast<DimensionType>(m_hiddenSize) };

        auto outputCount = shapeInfo.GetOutputCount();
        switch (outputCount)
        {
        case 0:
        {
            return {};
        }
        case 1:
        {
            return { std::move(EdgeShapes(outputDimensionsSequence)) };
        }
        case 2:
        {
            std::vector<EdgeShapes> outputShapes = {
                EdgeShapes(outputDimensionsSequence),
                EdgeShapes(outputDimensionsSingle)
            };

            return std::move(outputShapes);
        }
        case 3:
        {
            std::vector<EdgeShapes> outputShapes = {
                EdgeShapes(outputDimensionsSequence),
                EdgeShapes(outputDimensionsSingle),
                EdgeShapes(cellOutputDimensionsSingle)
            };

            return std::move(outputShapes);
        }
        default:
        {
            assert(false);
            return {};
        }
        }
    }
    
    std::vector<EdgeShapes> RandomUniformHelper::GetOutputShapes(const MLShapeInferenceContext& shapeInfo) const
    {
        EdgeShapes outputShape(m_tensorShape);
        return { std::move(outputShape) };
    }

    std::vector<EdgeShapes> RandomNormalHelper::GetOutputShapes(const MLShapeInferenceContext& shapeInfo) const
    {
        EdgeShapes outputShape(m_tensorShape);
        return { std::move(outputShape) };
    }

    void ConcatHelper::Initialize(
        const MLOperatorAttributes& operatorAttributes,
        gsl::span<const DimensionType> inputDimensions
        )
    {
        int32_t inputDimCount = gsl::narrow_cast<int>(inputDimensions.size());
        m_axis = HandleNegativeAxis(operatorAttributes.GetOptionalAttribute<int>(AttrName::Axis, -1), inputDimCount);
        ML_CHECK_VALID_ARGUMENT(m_axis < inputDimensions.size());
    }

    std::vector<EdgeShapes> ConcatHelper::GetOutputShapes(const MLShapeInferenceContext& shapeInfo) const
    {
        auto outputShape = shapeInfo.GetInputTensorShape(0);
        ML_CHECK_VALID_ARGUMENT(outputShape.size() <= NchwDimensionCount);

        uint32_t inputCount = shapeInfo.GetInputCount();

        for (uint32_t i = 1; i < inputCount; ++i)
        {
            auto inputShape = shapeInfo.GetInputTensorShape(i);
            for (size_t j = 0; j < outputShape.size(); ++j)
            {
                if (m_axis == j)
                {
                    outputShape[j] += inputShape[j];
                }
            }
        }

        return { std::move(EdgeShapes(outputShape)) };
    }

    void CropHelper::Initialize(
        const MLOperatorAttributes& operatorAttributes,
        gsl::span<const DimensionType> inputDimensions
    )
    {
        std::vector<int> border = operatorAttributes.GetOptionalAttributeVectorInt32(AttrName::Border);
        ML_CHECK_VALID_ARGUMENT(border.size() == 4u, "Border must be size 4.");

        m_offsets[N] = 0;
        m_offsets[C] = 0;
        m_offsets[H] = border[Top];
        m_offsets[W] = border[Left];

        if (operatorAttributes.HasAttribute(AttrName::Scale, MLOperatorAttributeType::IntArray))
        {
            // Scale overrides whatever is in the border right/bottom.
            std::vector<int> scale = operatorAttributes.GetOptionalAttributeVectorInt32(AttrName::Scale);
            m_sizes[Height] = scale[Height];
            m_sizes[Width] = scale[Width];
        }
        else
        {
            ML_CHECK_VALID_ARGUMENT(inputDimensions.size() == 4, "Wrong number of dimensions.");
            m_sizes[Height] = inputDimensions[H] - border[Bottom] - border[Top];
            m_sizes[Width] = inputDimensions[W] -border[Right] - border[Left];
        }
    }

    std::vector<EdgeShapes> CropHelper::GetOutputShapes(const MLShapeInferenceContext& shapeInfo) const
    {
        auto inputDimensions = shapeInfo.GetInputTensorShape(0);

        DimensionType outputDimensions[4] =
        {
            inputDimensions[N],
            inputDimensions[C],
            m_sizes[Height],
            m_sizes[Width]
        };

        return { std::move(EdgeShapes(outputDimensions)) };
    }

    std::vector<EdgeShapes> DepthToSpaceHelper::GetOutputShapes(const MLShapeInferenceContext& shapeInfo) const
    {
        auto inputDimensions = shapeInfo.GetInputTensorShape(0);
        ML_CHECK_VALID_ARGUMENT(inputDimensions.size() == 4, "Wrong number of dimensions.");

        assert(m_blockSize > 0);

        DimensionType outputDimensions[4] =
        {
            inputDimensions[N],
            inputDimensions[C] / (m_blockSize * m_blockSize),
            inputDimensions[H] * m_blockSize,
            inputDimensions[W] * m_blockSize,
        };

        return { std::move(EdgeShapes(outputDimensions)) };
    }

    void FlattenHelper::Initialize(
        const MLOperatorAttributes& operatorAttributes,
        gsl::span<const DimensionType> inputDimensions
        )
    {
        int32_t inputDimCount = gsl::narrow_cast<int32_t>(inputDimensions.size());
        int32_t axis = operatorAttributes.GetOptionalAttribute<int32_t>(AttrName::Axis, 1);
        // Flatten can accept an axis [-r, r], including one past the last absolute index.
        m_axis = (axis == inputDimCount) ? axis : HandleNegativeAxis(axis, inputDimCount);
    }

    std::vector<EdgeShapes> FlattenHelper::GetOutputShapes(const MLShapeInferenceContext& shapeInfo) const
    {
        auto inputDimensions = shapeInfo.GetInputTensorShape(0);

        std::vector<DimensionType> outputDimensions;

        // Axis indicates which input dimensions should be flattened to
        // the first dimension of the output. The default axis is 1, which
        // preserves the first dimension (typically batch size), and flattens
        // the remaining dimensions. An axis of 0 means no input dimensions
        // are flattened into the first output dimension, so the output is 1D 
        // padded with a 1 in the first diemension.
        ML_CHECK_VALID_ARGUMENT(m_axis >= 0 && m_axis <= gsl::narrow_cast<int>(inputDimensions.size()));
        gsl::span<const DimensionType> outputDimensionsSpan(inputDimensions);
        DimensionType elementsToAxis = ComputeElementCountFromDimensions(outputDimensionsSpan.subspan(0, m_axis));
        DimensionType elementsFromAxis = ComputeElementCountFromDimensions(outputDimensionsSpan.subspan(m_axis, inputDimensions.size() - m_axis));
        outputDimensions.assign({ elementsToAxis, elementsFromAxis });

        return { std::move(outputDimensions) };
    }

    std::vector<EdgeShapes> PoolingHelperBase::GetOutputShapes(const MLShapeInferenceContext& shapeInfo) const
    {
        auto inputShape = shapeInfo.GetInputTensorShape(0);
        std::vector<DimensionType> outputDimensions = InitializeKernelOutputDimensions(inputShape, m_kernel);

        // MaxPool may have both an output and an indices tensor (both the same size).
        const uint32_t outputCount = shapeInfo.GetOutputCount();
        assert(outputCount == 1 || outputCount == 2);

        std::vector<EdgeShapes> outputShapes;
        for (uint32_t i = 0; i < outputCount; ++i)
        {
            outputShapes.push_back(outputDimensions);
        }
        return outputShapes;
    }

    std::vector<EdgeShapes> RoiPoolingHelper::GetOutputShapes(const MLShapeInferenceContext& shapeInfo) const
    {
        auto roiShape = shapeInfo.GetInputTensorShape(InputTensors::ROIS);
        auto inputShape = shapeInfo.GetInputTensorShape(InputTensors::INPUT);
        ML_CHECK_VALID_ARGUMENT(inputShape.size() >= 4, "inputShape must be >= 4.");
        
        DimensionType outputDimensions[4] =
        {
            roiShape[0], // number of ROIs
            inputShape[C], // number of channels
            static_cast<DimensionType>(m_pooledSizeH),
            static_cast<DimensionType>(m_pooledSizeW),
        };

        return { std::move(EdgeShapes(outputDimensions)) };
    }

    void SqueezeHelper::Initialize(
        gsl::span<const int32_t> axes,
        gsl::span<const DimensionType> inputDimensions
        )
    {
        m_axes.assign(axes.begin(), axes.end());
        HandleNegativeAxes(/*inout*/ m_axes, gsl::narrow_cast<uint32_t>(inputDimensions.size()));
        std::sort(m_axes.begin(), m_axes.end());
    }

    std::vector<EdgeShapes> SqueezeHelper::GetOutputShapes(const MLShapeInferenceContext& shapeInfo) const
    {
        auto outputDimensions = shapeInfo.GetInputTensorShape(0);
        auto inputDimCount = gsl::narrow_cast<int>(outputDimensions.size());

        // Flags that indicates if a dimension should be removed. Smallest dimension is the least significant bit.
        uint32_t shouldSqueezeDim = 0;

        for (size_t i = 0; i < m_axes.size(); ++i)
        {
            int dimIndex = m_axes[i];
            ML_CHECK_VALID_ARGUMENT(dimIndex >= 0 && dimIndex < inputDimCount, "'axes' must be valid with within actual input dimensions.");
            if (outputDimensions[dimIndex] == 1)
            {
                shouldSqueezeDim |= 1 << dimIndex;
            }
        }

        uint32_t newOutputDimCount = 0;

        for (uint32_t i = 0; i < outputDimensions.size(); i++)
        {
            if (!(shouldSqueezeDim & (1 << i)))
            {
                outputDimensions[newOutputDimCount++] = outputDimensions[i];
            }
        }

        outputDimensions.resize(newOutputDimCount);

        return { std::move(outputDimensions) };
    }

    void UnsqueezeHelper::Initialize(
        gsl::span<const int32_t> axes,
        gsl::span<const DimensionType> inputDimensions
        )
    {
        m_axes.assign(axes.begin(), axes.end());
        const uint32_t outputDimensionCount = gsl::narrow_cast<uint32_t>(inputDimensions.size() + axes.size());
        HandleNegativeAxes(/*inout*/ m_axes, outputDimensionCount);
        std::sort(m_axes.begin(), m_axes.end());
    }

    std::vector<EdgeShapes> UnsqueezeHelper::GetOutputShapes(const MLShapeInferenceContext& shapeInfo) const
    {
        auto inputDimensions = shapeInfo.GetInputTensorShape(0);
        std::vector<DimensionType> outputDimensions(m_axes.size() + inputDimensions.size());

        outputDimensions.assign(inputDimensions.begin(), inputDimensions.end());

        for (size_t i = 0; i < m_axes.size(); ++i)
        {
            ML_CHECK_VALID_ARGUMENT(m_axes[i] >= 0, "Attribute axes should contain non-negative integers.");
            ML_CHECK_VALID_ARGUMENT(m_axes[i] <= gsl::narrow_cast<int32_t>(outputDimensions.size()), "Attribute axes must be within range.");
            outputDimensions.insert(outputDimensions.begin() + m_axes[i], 1);
        }

        return { std::move(outputDimensions) };
    }
    
    std::vector<EdgeShapes> SpaceToDepthHelper::GetOutputShapes(const MLShapeInferenceContext& shapeInfo) const
    {
        auto inputDimensions = shapeInfo.GetInputTensorShape(0);
        ML_CHECK_VALID_ARGUMENT(inputDimensions.size() == 4, "Wrong number of dimensions.");

        assert(m_blockSize > 0);

        DimensionType outputDimensions[4] =
        {
            inputDimensions[N],
            inputDimensions[C] * m_blockSize * m_blockSize,
            inputDimensions[H] / m_blockSize,
            inputDimensions[W] / m_blockSize,
        };

        return { std::move(EdgeShapes(outputDimensions)) };
    }
        
    std::vector<EdgeShapes> ReshapeHelper::GetOutputShapes(const MLShapeInferenceContext& shapeInfo) const
    {
        // Fill in the output dimensions. The shape may have -1 in a single dimension,
        // which means to infer the size from the remaining elements. For example, if
        // the input has 16 elements and the shape is {2,2,-1}, then the last dimension
        // must be 4 (2*2*4 = 16 elements).
        const std::vector<DimensionType> inputDimensions = shapeInfo.GetInputTensorShape(0);

        std::vector<DimensionType> outputDimensions(m_shapeDims.size());

        DimensionType outElementCount = 1;
        int inferDim = -1;

        DimensionType inElementCount = ComputeElementCountFromDimensions(inputDimensions);

        for (int i = 0, ci = gsl::narrow_cast<int>(m_shapeDims.size()); i < ci; ++i)
        {
            switch (m_shapeDims[i])
            {
            case -1:
                ML_CHECK_VALID_ARGUMENT(inferDim == -1, "Only one dimension can be inferred.");
                inferDim = i;
                break;

            case 0:
                outputDimensions[i] = inputDimensions[i];
                outElementCount *= outputDimensions[i];
                break;

            default:
                outputDimensions[i] = m_shapeDims[i];
                outElementCount *= outputDimensions[i];
                break;
            }
        }

        if (inferDim != -1)
        {
            outputDimensions[inferDim] = inElementCount / outElementCount;
            outElementCount *= outputDimensions[inferDim];
        }
        
        return { std::move(EdgeShapes(outputDimensions)) };
    }

    std::vector<EdgeShapes> ExpandHelper::GetOutputShapes(const MLShapeInferenceContext& shapeInfo) const
    {
        std::vector<uint32_t> outputDimensions;

        // The 'shape' tensor is a 1D tensor holding the new shape to expand to,
        // and the first element of its own shape holds how many dimensions there
        // will be for the output.

        std::vector<uint32_t> actualInputTensorShape = shapeInfo.GetInputTensorShape(0);
        std::vector<uint32_t> shapeTensorDimensions = shapeInfo.GetInputTensorShape(1);
        ML_CHECK_VALID_ARGUMENT(shapeTensorDimensions.size() == 1, "Expand's shape tensor must be 1D.");
        const size_t dimCount = shapeTensorDimensions[0];

        MLOperatorTensor shapeTensor = shapeInfo.GetConstantInputTensor(1);
        const int64_t* shapeData = shapeTensor.GetData<int64_t>();

        // First element of shape tensor is how many dims to expand to.
        std::vector<uint32_t> desiredTensorShape;
        DowncastDimensions(gsl::make_span(shapeData, dimCount), /*out*/ desiredTensorShape);

        // Determine the broadcasted input shape.
        outputDimensions = OperatorHelper::BroadcastTensorShape(actualInputTensorShape, desiredTensorShape);
        
        return { std::move(EdgeShapes(outputDimensions)) };
    }
    
    std::vector<EdgeShapes> ConstantOfShapeHelper::GetOutputShapes(const MLShapeInferenceContext& shapeInfo) const
    {
        std::vector<uint32_t> outputDimensions;

        // The 'shape' tensor is a 1D tensor holding the new shape to expand to,
        // and the first element of its own shape holds how many dimensions there
        // will be for the output.

        std::vector<uint32_t> shapeTensorDimensions = shapeInfo.GetInputTensorShape(0);
        ML_CHECK_VALID_ARGUMENT(shapeTensorDimensions.size() == 1, "ConstantOfShapeHelper's shape tensor must be 1D.");
        const size_t dimCount = shapeTensorDimensions[0];

        MLOperatorTensor shapeTensor = shapeInfo.GetConstantInputTensor(0);
        const int64_t* shapeData = shapeTensor.GetData<int64_t>();

        // First element of shape tensor is how many dims to expand to.
        std::vector<uint32_t> desiredTensorShape;
        DowncastDimensions(gsl::make_span(shapeData, dimCount), /*out*/ desiredTensorShape);

        return { std::move(EdgeShapes(desiredTensorShape)) };
    }

    std::vector<EdgeShapes> TileHelper::GetOutputShapes(const MLShapeInferenceContext& shapeInfo) const
    {
        return { std::move(EdgeShapes(m_outputDimensions)) };
    }

    void ResizeHelper::Initialize(
        const MLOperatorAttributes& operatorAttributes,
        gsl::span<const DimensionType> inputDimensions
        )
    {
        m_inputDimensions.assign(inputDimensions.begin(), inputDimensions.end());
        m_scales = operatorAttributes.GetOptionalAttribute<std::vector<float>>(AttrName::Scales, std::vector<float>());
        ML_CHECK_VALID_ARGUMENT(inputDimensions.size() == m_scales.size(), "Input dimensions and scales must have same rank.");
        InitializeOutputDimensions(m_scales, inputDimensions);
    }

    void ResizeHelper::Initialize(
        const MLOperatorTensor& scalesTensor,
        gsl::span<const DimensionType> inputDimensions
        )
    {
        m_inputDimensions.assign(inputDimensions.begin(), inputDimensions.end());

        // Read the input shape and scale factors.
        const std::vector<uint32_t> scalesTensorDimensions = scalesTensor.GetShape();
        ML_CHECK_VALID_ARGUMENT(scalesTensorDimensions.size() == 1, "Resize's scales tensor must be 1D.");
        size_t dimCount = scalesTensorDimensions[0];
        ML_CHECK_VALID_ARGUMENT(inputDimensions.size() == dimCount, "Input dimensions and scales must have same rank.");

        ML_CHECK_VALID_ARGUMENT(scalesTensor.IsCpuData(), "Resize's scales tensor must be CPU Tensor.");
        const float* scalesData = scalesTensor.GetData<float>();
        m_scales.assign(scalesData, scalesData + dimCount);

        InitializeOutputDimensions(m_scales, inputDimensions);
    }

    void ResizeHelper::InitializeOutputDimensions(
        gsl::span<const float> scales,
        gsl::span<const DimensionType> inputDimensions
        )
    {
        assert(m_outputDimensions.empty());

        for (size_t i = 0, rank = scales.size(); i < rank; ++i)
        {
            float scale = m_scales[i];
            ML_CHECK_VALID_ARGUMENT(scale > FLT_EPSILON, "Scale values should be positive.");
            m_outputDimensions.push_back(gsl::narrow_cast<uint32_t>(floor(inputDimensions[i] * scale)));
        }
    }

    std::vector<EdgeShapes> ResizeHelper::GetOutputShapes(const MLShapeInferenceContext& shapeInfo) const
    {
        return { m_outputDimensions };
    }

    void RangeHelper::Initialize(
        const MLOperatorTensor& startTensor,
        const MLOperatorTensor& limitTensor,
        const MLOperatorTensor& deltaTensor
        )
    {
        ReadScalarTensorData(startTensor, &m_valueStart, sizeof(m_valueStart));
        ReadScalarTensorData(limitTensor, &m_valueLimit, sizeof(m_valueLimit));
        ReadScalarTensorData(deltaTensor, &m_valueDelta, sizeof(m_valueDelta));
        m_tensorDataType = startTensor.GetTensorDataType();

        // The output size is a 1D tensor ranging from start up to limit,
        // where:
        //
        //  number_of_elements = max(ceil((limit - start) / delta), 0)
        //
        uint32_t totalElementCount = 0;
        if (IsFloatDataType(m_tensorDataType))
        {
            double start = ReadAsFloat64(m_tensorDataType, &m_valueStart);
            double limit = ReadAsFloat64(m_tensorDataType, &m_valueLimit);
            double delta = ReadAsFloat64(m_tensorDataType, &m_valueDelta);
            totalElementCount = gsl::narrow_cast<uint32_t>(std::max(ceil((limit - start) / delta), 0.0));
        }
        else
        {
            int64_t start = ReadAsInt64(m_tensorDataType, &m_valueStart);
            int64_t limit = ReadAsInt64(m_tensorDataType, &m_valueLimit);
            int64_t delta = ReadAsInt64(m_tensorDataType, &m_valueDelta);
            int64_t range = limit - start;
            totalElementCount = gsl::narrow_cast<uint32_t>(std::max((range / delta) + (range % delta != 0), int64_t(0)));
        }
        m_outputDimensions.push_back(totalElementCount);
    }

    std::vector<EdgeShapes> RangeHelper::GetOutputShapes(const MLShapeInferenceContext& shapeInfo) const
    {
        return { m_outputDimensions };
    }

    std::vector<EdgeShapes> OneHotHelper::GetOutputShapes(const MLShapeInferenceContext& shapeInfo) const
    {
        return { std::move(EdgeShapes(m_outputDimensions)) };
    }

} // namespace OperatorHelper<|MERGE_RESOLUTION|>--- conflicted
+++ resolved
@@ -32,61 +32,55 @@
         }
     }
 
-<<<<<<< HEAD
+    void ReadCpuLocalTensorIntoInt32(
+        const MLOperatorTensor& tensor,
+        std::vector<int32_t>& result
+        )
+    {
+        result.clear();
+        ML_CHECK_VALID_ARGUMENT(tensor.IsCpuData(), "Tensor must be CPU Tensor.");
+
+        const std::vector<uint32_t>& tensorDimensions = tensor.GetShape();
+        const uint32_t elementCount = ComputeElementCountFromDimensions(tensorDimensions);
+
+        switch (tensor.GetTensorDataType())
+        {
+        case MLOperatorTensorDataType::Int32:
+            {
+                const int32_t* data = tensor.GetData<int32_t>();
+                result.assign(data, data + elementCount);
+            }
+            break;
+
+        case MLOperatorTensorDataType::Int64:
+            {
+                const int64_t* data = tensor.GetData<int64_t>();
+                result.reserve(elementCount);
+                for (auto d : gsl::make_span(data, data + elementCount))
+                {
+                    result.push_back(gsl::narrow_cast<int32_t>(d));
+                }
+            }
+            break;
+
+        default:
+            ML_INVALID_ARGUMENT("Expecting CPU local tensor of type int32 or int64.");
+            break;
+        }
+    }
+
+    void DowncastDimensions(gsl::span<const int64_t> inputDimensions, std::vector<DimensionType>& outputDimensions)
+    {
+        outputDimensions.reserve(inputDimensions.size());
+        outputDimensions.clear();
+
+        for (int64_t dim : inputDimensions)
+        {
+            outputDimensions.push_back(gsl::narrow_cast<uint32_t>(std::clamp<int64_t>(dim, INT32_MIN, INT32_MAX)));
+        }
+    }
+
     int64_t ReadAsInt64(MLOperatorTensorDataType tensorDataType, const void* p)
-=======
-void ReadCpuLocalTensorIntoInt32(
-    const MLOperatorTensor& tensor,
-    std::vector<int32_t>& result
-    )
-{
-    result.clear();
-    ML_CHECK_VALID_ARGUMENT(tensor.IsCpuData(), "Tensor must be CPU Tensor.");
-
-    const std::vector<uint32_t>& tensorDimensions = tensor.GetShape();
-    const uint32_t elementCount = ComputeElementCountFromDimensions(tensorDimensions);
-
-    switch (tensor.GetTensorDataType())
-    {
-    case MLOperatorTensorDataType::Int32:
-        {
-            const int32_t* data = tensor.GetData<int32_t>();
-            result.assign(data, data + elementCount);
-        }
-        break;
-
-    case MLOperatorTensorDataType::Int64:
-        {
-            const int64_t* data = tensor.GetData<int64_t>();
-            result.reserve(elementCount);
-            for (auto d : gsl::make_span(data, data + elementCount))
-            {
-                result.push_back(gsl::narrow_cast<int32_t>(d));
-            }
-        }
-        break;
-
-    default:
-        ML_INVALID_ARGUMENT("Expecting CPU local tensor of type int32 or int64.");
-        break;
-    }
-}
-
-void DowncastDimensions(gsl::span<const int64_t> inputDimensions, std::vector<DimensionType>& outputDimensions)
-{
-    outputDimensions.reserve(inputDimensions.size());
-    outputDimensions.clear();
-
-    for (int64_t dim : inputDimensions)
-    {
-        outputDimensions.push_back(gsl::narrow_cast<uint32_t>(std::clamp<int64_t>(dim, INT32_MIN, INT32_MAX)));
-    }
-}
-
-int64_t ReadAsInt64(MLOperatorTensorDataType tensorDataType, const void* p)
-{
-    switch (tensorDataType)
->>>>>>> 8ff351ec
     {
         switch (tensorDataType)
         {
